// Copyright (c) FIRST and other WPILib contributors.
// Open Source Software; you can modify and/or share it under the terms of
// the WPILib BSD license file in the root directory of this project.

package frc.robot;

import com.pathplanner.lib.auto.AutoBuilder;
import com.pathplanner.lib.commands.PathPlannerAuto;

import edu.wpi.first.wpilibj.PS4Controller;
import edu.wpi.first.wpilibj.XboxController;
import edu.wpi.first.wpilibj.smartdashboard.SendableChooser;
import edu.wpi.first.wpilibj2.command.Command;
import edu.wpi.first.wpilibj2.command.Commands;
import frc.robot.commands.DefaultDriveCommand;
import frc.robot.commands.AutonomousCommand;
import frc.robot.commands.LimelightDebugCommand;
import frc.robot.subsystems.DriveSubsystem;
import frc.robot.subsystems.ElevatorSubsystem;
import frc.robot.subsystems.LimelightSubsystem;
import edu.wpi.first.wpilibj2.command.button.JoystickButton;

public class RobotContainer {
  // The robot's subsystems
  private final DriveSubsystem driveSubsystem = new DriveSubsystem();
  private final ElevatorSubsystem elevatorSubsystem = new ElevatorSubsystem(0, 1, 2);
  private final LimelightSubsystem limelightSubsystem = new LimelightSubsystem();
  private final SendableChooser<Command> autoChooser;

  // The driver's controllers
  private final XboxController xboxController = new XboxController(1);
  private final PS4Controller ps4Controller = new PS4Controller(0);

  // Set which controller to use (true for Xbox, false for PS4)
  private final boolean useXboxController = true;

  private static final double DEADBAND = 0.1;

  private double applyDeadband(double value) {
    if (Math.abs(value) < DEADBAND) {
      return 0.0;
    }
    return value;
  }

  private double getForwardInput() {
    double raw = useXboxController ? -xboxController.getLeftY() : -ps4Controller.getLeftY();
    return applyDeadband(raw);
  }

  private double getStrafeInput() {
    double raw = useXboxController ? -xboxController.getLeftX() : -ps4Controller.getLeftX();
    return applyDeadband(raw);
  }

  private double getRotationInput() {
    double raw = useXboxController ? -xboxController.getRightX() : -ps4Controller.getRightX();
    return applyDeadband(raw);
  }

  public RobotContainer() {
    configureBindings();
<<<<<<< HEAD
    // Set up the default command for the drive subsystem
    driveSubsystem.setDefaultCommand(
        new DefaultDriveCommand(
            driveSubsystem,
            () -> getForwardInput() * 0.5,  // Forward/backward
            () -> getStrafeInput() * 0.5,   // Left/right
            () -> getRotationInput() * 0.5  // Rotation
        )
    );

    autoChooser = AutoBuilder.buildAutoChooser("h");
=======
    configureDefaultCommands();
    autoChooser = AutoBuilder.buildAutoChooser("d");
>>>>>>> 23530643
  }

  private void configureBindings() {
    // Xbox Controller Bindings
    new JoystickButton(xboxController, XboxController.Button.kB.value)
        .onTrue(Commands.runOnce(() -> driveSubsystem.stop()));
    
    new JoystickButton(xboxController, XboxController.Button.kRightBumper.value)
        .whileTrue(
            new DefaultDriveCommand(
                driveSubsystem,
                () -> getForwardInput() * 0.25,
                () -> getStrafeInput() * 0.25,
                () -> getRotationInput() * 0.25
            )
        );

    // command initializes itself once at the start, but doesn't update the starting pose?
    new JoystickButton(xboxController, XboxController.Button.kY.value)
      .onTrue(Commands.runOnce(() -> driveSubsystem.driveToEndPose().schedule()));

    // PS4 Controller Bindings
    new JoystickButton(ps4Controller, PS4Controller.Button.kCircle.value)
        .onTrue(Commands.runOnce(() -> driveSubsystem.stop()));
    
    new JoystickButton(ps4Controller, PS4Controller.Button.kR1.value)
        .whileTrue(
            new DefaultDriveCommand(
                driveSubsystem,
                () -> getForwardInput() * 0.25,
                () -> getStrafeInput() * 0.25,
                () -> getRotationInput() * 0.25
            )
        );
  }

  private void configureDefaultCommands() {
    driveSubsystem.setDefaultCommand(
        new DefaultDriveCommand(
            driveSubsystem,
            () -> getForwardInput() * 0.5,  // Forward/backward
            () -> getStrafeInput() * 0.5,   // Left/right
            () -> getRotationInput() * 0.5  // Rotation
        )
    );
    
    // Set Limelight debug command as default
    limelightSubsystem.setDefaultCommand(new LimelightDebugCommand(limelightSubsystem));
  }

  /**
   * Use this to pass the autonomous command to the main {@link Robot} class.
   *
   * @return the command to run in autonomous
   */
  public Command getAutonomousCommand() {
    // Create and return the autonomous command
    //return new AutonomousCommand(driveSubsystem, 2.0);
    return autoChooser.getSelected();
  }
}<|MERGE_RESOLUTION|>--- conflicted
+++ resolved
@@ -60,7 +60,6 @@
 
   public RobotContainer() {
     configureBindings();
-<<<<<<< HEAD
     // Set up the default command for the drive subsystem
     driveSubsystem.setDefaultCommand(
         new DefaultDriveCommand(
@@ -71,11 +70,7 @@
         )
     );
 
-    autoChooser = AutoBuilder.buildAutoChooser("h");
-=======
-    configureDefaultCommands();
     autoChooser = AutoBuilder.buildAutoChooser("d");
->>>>>>> 23530643
   }
 
   private void configureBindings() {

--- conflicted
+++ resolved
@@ -23,19 +23,16 @@
 
 public class RobotContainer {
   // The robot's subsystems
-<<<<<<< HEAD
-=======
-  private final DriveSubsystem driveSubsystem = new DriveSubsystem();
+  //private final DriveSubsystem driveSubsystem = new DriveSubsystem();
   private final ElevatorSubsystem elevatorSubsystem = new ElevatorSubsystem(
         Constants.ElevatorConstants.ELEVATOR_PRIMARY_MOTOR_ID,
         Constants.ElevatorConstants.ELEVATOR_SECONDARY_MOTOR_ID,
         Constants.ElevatorConstants.ELEVATOR_TOP_LIMIT_SWITCH_ID,
         Constants.ElevatorConstants.ELEVATOR_BOTTOM_LIMIT_SWITCH_ID
     );
->>>>>>> 6eb4de06
   private final LimelightSubsystem limelightSubsystem = new LimelightSubsystem();
   private final DriveSubsystem driveSubsystem = new DriveSubsystem(limelightSubsystem);
-  private final ElevatorSubsystem elevatorSubsystem = new ElevatorSubsystem(0, 1, 2);
+  //private final ElevatorSubsystem elevatorSubsystem = new ElevatorSubsystem(0, 1, 2);
   private final SendableChooser<Command> autoChooser;
 
   // The driver's controllers
